--- conflicted
+++ resolved
@@ -134,7 +134,7 @@
     t_coorb: Float[Array, " n_sample"]
     t_ds: Float[Array, " n_dynam"]
     diff_t_ds: Float[Array, " n_dynam-1"]
-<<<<<<< HEAD
+
     modes_plus: list[dict]
     modes_minus: list[dict]
     coorb: PolyPredictor
@@ -142,16 +142,6 @@
     @property
     def coorb_nmax(self) -> int:
         return self.coorb.n_max
-
-    # @property
-    # def basis_name(self) -> int:
-=======
-    modes: list[dict]
-    basis_nodes_max: int
-    coorb: dict
-    coorb_nodes_max: int
->>>>>>> a3b9ec6c
-
     def __init__(
         self,
         path: str,
@@ -175,7 +165,7 @@
         self.t_ds = jnp.array(data["t_ds"])
         self.diff_t_ds = jnp.diff(self.t_ds)
 
-<<<<<<< HEAD
+
         coorb_nmax = -100
         basis_nmax = -100
         for key in data:
@@ -187,37 +177,14 @@
                     basis_nmax = max(
                         basis_nmax, data[key]["nodeModelers"][coorb_key].shape[0]
                     )
-=======
-        # TODO needing to do this twice is not efficient but it doesn't really
-        # matter as it's in the loading step
-        modes = []
-        for i in range(len(modelist)):
-            modes.append(self.read_single_mode(data, modelist[i], n_max=0))
-
-        a = eqx.partition(
-            modes,
-            lambda x: isinstance(x, polypredictor),
-            is_leaf=lambda x: isinstance(x, polypredictor),
-        )
-        c = jax.tree_util.tree_map(
-            lambda x: x.n_nodes, a[0], is_leaf=lambda x: isinstance(x, polypredictor)
-        )
-        list_basis_nodes = jax.tree_util.tree_leaves(c)
-        self.basis_nodes_max = int(max(list_basis_nodes))
->>>>>>> a3b9ec6c
 
         self.modes = []
         for i in range(len(modelist)):
-<<<<<<< HEAD
             self.modes_plus.append(
                 self.read_single_mode(data, modelist[i], n_max=basis_nmax)
             )
             self.modes_minus.append(
                 self.read_single_mode(data, modelist[i], n_max=basis_nmax)
-=======
-            self.modes.append(
-                self.read_single_mode(data, modelist[i], n_max=self.basis_nodes_max)
->>>>>>> a3b9ec6c
             )
 
         self.coorb = self.read_coorb(data, coorb_nmax)
