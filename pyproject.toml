[project]
name = "jaxNRSur"
version = "0.0.1"
description = "Numerical relativity surrogate model for gravitational waveforms in Jax"
readme = "README.md"
requires-python = ">=3.11"
authors = [
    {name = "Kaze Wong", email = "kazewong.physics@gmail.com"},
    {name = "Max isi"},
    {name = "Ethan Payne"},
]
keywords = ["gravitational-wave", "Numerical relativity", "autodiff", "jax"]
license = {text = "MIT"}
dependencies = [
    "beartype>=0.21.0",
    "equinox>=0.12.1",
    "h5py>=3.13.0",
    "jax>=0.6.0",
    "lineax>=0.0.8",
    "requests>=2.32.3",
]

[project.urls]
Homepage = "https://github.com/kazewong/JaxNRSur"
Repository = "https://github.com/kazewong/JaxNRSur"

[project.optional-dependencies]
cuda = [
    "jax[cuda]>=0.6.0",
]
tensorboard = [
    "tensorboard>=2.19.0",
]


[build-system]
requires = ["hatchling"]
build-backend = "hatchling.build"

[dependency-groups]
dev = [
    "jaxnrsur",
    "matplotlib>=3.10.3",
    "ipykernel>=6.29.5",
    "ipython>=9.2.0",
<<<<<<< HEAD
=======
    "tensorboard-plugin-profile>=2.19.6",
    "tensorflow>=2.19.0",
    "notebook>=7.4.3",
    "pytest>=8.4.0",
>>>>>>> b70b3c35
]

[tool.uv.sources]
jaxnrsur = { workspace = true }

[tool.pyright]
include = ["src"]
exclude = ["test", "docs"]

[tool.ruff]
include = ["src"]
exclude = ["test", "docs"]<|MERGE_RESOLUTION|>--- conflicted
+++ resolved
@@ -43,13 +43,10 @@
     "matplotlib>=3.10.3",
     "ipykernel>=6.29.5",
     "ipython>=9.2.0",
-<<<<<<< HEAD
-=======
     "tensorboard-plugin-profile>=2.19.6",
     "tensorflow>=2.19.0",
     "notebook>=7.4.3",
     "pytest>=8.4.0",
->>>>>>> b70b3c35
 ]
 
 [tool.uv.sources]
