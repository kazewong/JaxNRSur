repos:
  - repo: https://github.com/psf/black
    rev: 23.12.0
    hooks:
    - id: black
<<<<<<< HEAD
  - repo: https://github.com/charliermarsh/ruff-pre-commit
    rev: 'v0.1.7'
=======
  - repo: https://github.com/astral-sh/ruff-pre-commit
    rev: 'v0.1.8'
>>>>>>> ecb7b380
    hooks:
      - id: ruff
        args: ["--fix"]
  - repo: https://github.com/RobertCraigie/pyright-python
<<<<<<< HEAD
    rev: v1.1.339
=======
    rev: v1.1.341
>>>>>>> ecb7b380
    hooks:
    - id: pyright
      additional_dependencies: [beartype, einops, jax, jaxtyping, pytest, tensorflow, tf2onnx, typing_extensions, lineax]
  - repo: https://github.com/nbQA-dev/nbQA
    rev: 1.7.1
    hooks:
    - id: nbqa-black
      additional_dependencies: [ipython==8.12, black]
    - id: nbqa-ruff 
      args: ["--ignore=I001"]
      additional_dependencies: [ipython==8.12, ruff]<|MERGE_RESOLUTION|>--- conflicted
+++ resolved
@@ -3,22 +3,13 @@
     rev: 23.12.0
     hooks:
     - id: black
-<<<<<<< HEAD
-  - repo: https://github.com/charliermarsh/ruff-pre-commit
-    rev: 'v0.1.7'
-=======
   - repo: https://github.com/astral-sh/ruff-pre-commit
     rev: 'v0.1.8'
->>>>>>> ecb7b380
     hooks:
       - id: ruff
         args: ["--fix"]
   - repo: https://github.com/RobertCraigie/pyright-python
-<<<<<<< HEAD
-    rev: v1.1.339
-=======
     rev: v1.1.341
->>>>>>> ecb7b380
     hooks:
     - id: pyright
       additional_dependencies: [beartype, einops, jax, jaxtyping, pytest, tensorflow, tf2onnx, typing_extensions, lineax]
