--- conflicted
+++ resolved
@@ -811,13 +811,7 @@
         # quaternions
         init_quat: Float[Array, " n_quat"] = jnp.array([1.0, 0.0, 0.0, 0.0]),
         init_orb_phase: float = 0.0,
-<<<<<<< HEAD
     ) -> tuple[Float[Array, " n_sample"], Float[Array, " n_sample"]]:
-=======
-        mode: tuple[int, int] = (2, 2),
-    ) -> Float[Array, " n_sample"]:
-        #tuple[Float[Array, " n_sample"], Float[Array, " n_sample"]]:
->>>>>>> c0dc3bd2
         # TODO set up the appropriate t_low etc
 
         # Initialize Omega with structure:
